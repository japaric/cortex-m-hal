# Change Log

All notable changes to this project will be documented in this file.

The format is based on [Keep a Changelog](http://keepachangelog.com/)
and this project adheres to [Semantic Versioning](http://semver.org/).


## [Unreleased]

### Added
- 10-bit addressing mode for I2C traits.
<<<<<<< HEAD
- Added `blocking::dac::SingleChannelDac` trait for digitial-to-analog-converters.
=======
- `try_set_state` method for `OutputPin` using an input `PinState` value.
>>>>>>> 314d25bd

### Changed

- I2C addressing modes are now selected via an `AddressMode` type parameter.
  The trait features implementations for marker types `SevenBitAddress` and
  `TenBitAddress`. `SevenBitAddress` is the default mode so this is not a
  breaking change.
- The method `try_write` from the trait `blocking::i2c::WriteIter` trait
  has been renamed `try_write_iter` for consistency.
- Updated `nb` dependency to version `1`.
- The watchdog API now uses move semantics. See [PR](https://github.com/rust-embedded/embedded-hal/pull/222).
- The ADC `Channel` trait now uses a stateful method to get the IDs.

## [v1.0.0-alpha.1] - 2020-06-16

*** This is an alpha release with breaking changes (sorry) ***

### Added
- A nonblocking trait for interfacing with random number generation hardware.

### Changed
- All traits have been marked as proven (`unproven` feature has been removed).
- All trait methods have been made fallible.
- All trait methods have been renamed `try_*` (i.e. `try_send`) for consistency.
- The `Capture`, `Pwm`, `PwmPin` and `Qei` traits have been moved into their own
  `capture`, `pwm` and `qei` modules for consistency.
- Void has been replaced with `core::convert::Infallible` which should be used
  in trait implementations where methods cannot fail.
- A new [process](https://github.com/rust-embedded/embedded-hal#how-to-add-a-new-trait)
  has been adopted for the addition of traits to the embedded-hal.
- The ADC `Channel` trait now uses a constant to represent the IDs.
- The minimum supported Rust version is 1.35 due to [this issue](https://github.com/rust-lang/rust/issues/54973).

## [v0.2.3] - 2019-05-09

### Added
- A new version of the digital `OutputPin`, `StatefulOutputPin`, `ToggleableOutputPin`
  and `InputPin` traits has been added under `digital::v2`. These traits are now
  fallible and their methods now return a `Result` type as setting an output pin
  and reading an input pin could potentially fail.
  See [here](https://github.com/rust-embedded/embedded-hal/issues/95) for more info.
- Compatibility shims between `digital::v1` and `digital::v2` traits allowing v1 traits
  to be implicitly promoted to v2, and for v2 traits to be explicitly cast to v1 wrappers.

### Changed
- The current versions of the `OutputPin`, `StatefulOutputPin`, `ToggleableOutputPin`
  and `InputPin` traits have been marked as deprecated. Please use the new versions
  included in `digital::v2`.
  See [here](https://github.com/rust-embedded/embedded-hal/issues/95) for more info.


## [v0.2.2] - 2018-11-03

### Added

- Added the Rust Code of Conduct to this repository
- The first ADC-related trait. This is a simple trait for one-shot conversions.
- Iterator-based blocking write and write+read traits have been added to I2C and SPI.
- New helper constants for SPI modes.
- A new trait for a cancellable countdown.
- New traits for watchdog timer management, including startup, feeding, and stopping.

### Changed
- Updated docs to clarify I2C address bit widths and expectations.


## [v0.2.1] - 2018-05-14

### Changed

- Auto-generated documentation (docs.rs) now includes the unproven traits.

## [v0.2.0] - 2018-05-12

### Added

- A `ToggeableOutputPin` trait has been added. This trait contains a single method: `toggle` that
  can be used to toggle the state of a push-pull pin.

### Changed

- [breaking-change] The signature of `CountDown.wait` changed; it now returns `nb::Result<(),
  Void>`. Where [`Void`] is the stable alternative to the never type, `!`, provided by the stable
  [`void`] crate. Implementations of the `CountDown` trait will have to be updated to use the new
  signature. With this change this crate compiles on the stable and beta channels.

[`Void`]: https://docs.rs/void/1.0.2/void/enum.Void.html
[`void`]: https://crates.io/crates/void

- [breaking-change] the `OutputPin.is_{low,high}` methods have been moved into its own trait
  `StatefulOutputPin` and renamed to `is_set_{low,high}`.

- It has been clarified in the documentation that `OutputPin` must be implemented for push-pull
  output pins (and e.g. not for open drain output pins).

## [v0.1.3] - 2018-05-14

### Changed

- Re-export most / unchanged traits from embedded-hal v0.2.x to allow inter-operation between HAL
  implementations and drivers that are using different minor versions.

## [v0.1.2] - 2018-02-14

### Added

- Unproven `blocking::serial::*` traits

## [v0.1.1] - 2018-02-06

### Added

- Unproven `digital::InputPin` trait

## v0.1.0 - 2018-01-16

Initial release

[Unreleased]: https://github.com/rust-embedded/embedded-hal/compare/v1.0.0-alpha.1...HEAD
[v1.0.0-alpha.1]: https://github.com/rust-embedded/embedded-hal/compare/v0.2.3...v1.0.0-alpha.1
[v0.2.3]: https://github.com/rust-embedded/embedded-hal/compare/v0.2.2...v0.2.3
[v0.2.2]: https://github.com/rust-embedded/embedded-hal/compare/v0.2.1...v0.2.2
[v0.2.1]: https://github.com/rust-embedded/embedded-hal/compare/v0.2.0...v0.2.1
[v0.2.0]: https://github.com/rust-embedded/embedded-hal/compare/v0.1.2...v0.2.0
[v0.1.2]: https://github.com/rust-embedded/embedded-hal/compare/v0.1.1...v0.1.2
[v0.1.1]: https://github.com/rust-embedded/embedded-hal/compare/v0.1.0...v0.1.1<|MERGE_RESOLUTION|>--- conflicted
+++ resolved
@@ -10,11 +10,8 @@
 
 ### Added
 - 10-bit addressing mode for I2C traits.
-<<<<<<< HEAD
 - Added `blocking::dac::SingleChannelDac` trait for digitial-to-analog-converters.
-=======
 - `try_set_state` method for `OutputPin` using an input `PinState` value.
->>>>>>> 314d25bd
 
 ### Changed
 
