# Change Log

All notable changes to this project will be documented in this file.

The format is based on [Keep a Changelog](http://keepachangelog.com/)
and this project adheres to [Semantic Versioning](http://semver.org/).


## [Unreleased]

### Changed
<<<<<<< HEAD

- The watchdog API now uses move semantics. See [PR](https://github.com/rust-embedded/embedded-hal/pull/222).
=======
- The method `try_write` from the trait `blocking::i2c::WriteIter` trait
  has been renamed `try_write_iter` for consistency.
- Updated `nb` dependency to version `1`.
>>>>>>> b46d3008

## [v1.0.0-alpha.1] - 2020-06-16

*** This is an alpha release with breaking changes (sorry) ***

### Added
- A nonblocking trait for interfacing with random number generation hardware.

### Changed
- All traits have been marked as proven (`unproven` feature has been removed).
- All trait methods have been made fallible.
- All trait methods have been renamed `try_*` (i.e. `try_send`) for consistency.
- The `Capture`, `Pwm`, `PwmPin` and `Qei` traits have been moved into their own
  `capture`, `pwm` and `qei` modules for consistency.
- Void has been replaced with `core::convert::Infallible` which should be used
  in trait implementations where methods cannot fail.
- A new [process](https://github.com/rust-embedded/embedded-hal#how-to-add-a-new-trait)
  has been adopted for the addition of traits to the embedded-hal.
- The minimum supported Rust version is 1.35 due to [this issue](https://github.com/rust-lang/rust/issues/54973).

## [v0.2.3] - 2019-05-09

### Added
- A new version of the digital `OutputPin`, `StatefulOutputPin`, `ToggleableOutputPin`
  and `InputPin` traits has been added under `digital::v2`. These traits are now
  fallible and their methods now return a `Result` type as setting an output pin
  and reading an input pin could potentially fail.
  See [here](https://github.com/rust-embedded/embedded-hal/issues/95) for more info.
- Compatibility shims between `digital::v1` and `digital::v2` traits allowing v1 traits
  to be implicitly promoted to v2, and for v2 traits to be explicitly cast to v1 wrappers.

### Changed
- The current versions of the `OutputPin`, `StatefulOutputPin`, `ToggleableOutputPin`
  and `InputPin` traits have been marked as deprecated. Please use the new versions
  included in `digital::v2`.
  See [here](https://github.com/rust-embedded/embedded-hal/issues/95) for more info.


## [v0.2.2] - 2018-11-03

### Added

- Added the Rust Code of Conduct to this repository
- The first ADC-related trait. This is a simple trait for one-shot conversions.
- Iterator-based blocking write and write+read traits have been added to I2C and SPI.
- New helper constants for SPI modes.
- A new trait for a cancellable countdown.
- New traits for watchdog timer management, including startup, feeding, and stopping.

### Changed
- Updated docs to clarify I2C address bit widths and expectations.


## [v0.2.1] - 2018-05-14

### Changed

- Auto-generated documentation (docs.rs) now includes the unproven traits.

## [v0.2.0] - 2018-05-12

### Added

- A `ToggeableOutputPin` trait has been added. This trait contains a single method: `toggle` that
  can be used to toggle the state of a push-pull pin.

### Changed

- [breaking-change] The signature of `CountDown.wait` changed; it now returns `nb::Result<(),
  Void>`. Where [`Void`] is the stable alternative to the never type, `!`, provided by the stable
  [`void`] crate. Implementations of the `CountDown` trait will have to be updated to use the new
  signature. With this change this crate compiles on the stable and beta channels.

[`Void`]: https://docs.rs/void/1.0.2/void/enum.Void.html
[`void`]: https://crates.io/crates/void

- [breaking-change] the `OutputPin.is_{low,high}` methods have been moved into its own trait
  `StatefulOutputPin` and renamed to `is_set_{low,high}`.

- It has been clarified in the documentation that `OutputPin` must be implemented for push-pull
  output pins (and e.g. not for open drain output pins).

## [v0.1.3] - 2018-05-14

### Changed

- Re-export most / unchanged traits from embedded-hal v0.2.x to allow inter-operation between HAL
  implementations and drivers that are using different minor versions.

## [v0.1.2] - 2018-02-14

### Added

- Unproven `blocking::serial::*` traits

## [v0.1.1] - 2018-02-06

### Added

- Unproven `digital::InputPin` trait

## v0.1.0 - 2018-01-16

Initial release

[Unreleased]: https://github.com/rust-embedded/embedded-hal/compare/v1.0.0-alpha.1...HEAD
[v1.0.0-alpha.1]: https://github.com/rust-embedded/embedded-hal/compare/v0.2.3...v1.0.0-alpha.1
[v0.2.3]: https://github.com/rust-embedded/embedded-hal/compare/v0.2.2...v0.2.3
[v0.2.2]: https://github.com/rust-embedded/embedded-hal/compare/v0.2.1...v0.2.2
[v0.2.1]: https://github.com/rust-embedded/embedded-hal/compare/v0.2.0...v0.2.1
[v0.2.0]: https://github.com/rust-embedded/embedded-hal/compare/v0.1.2...v0.2.0
[v0.1.2]: https://github.com/rust-embedded/embedded-hal/compare/v0.1.1...v0.1.2
[v0.1.1]: https://github.com/rust-embedded/embedded-hal/compare/v0.1.0...v0.1.1<|MERGE_RESOLUTION|>--- conflicted
+++ resolved
@@ -9,14 +9,11 @@
 ## [Unreleased]
 
 ### Changed
-<<<<<<< HEAD
 
-- The watchdog API now uses move semantics. See [PR](https://github.com/rust-embedded/embedded-hal/pull/222).
-=======
 - The method `try_write` from the trait `blocking::i2c::WriteIter` trait
   has been renamed `try_write_iter` for consistency.
 - Updated `nb` dependency to version `1`.
->>>>>>> b46d3008
+- The watchdog API now uses move semantics. See [PR](https://github.com/rust-embedded/embedded-hal/pull/222).
 
 ## [v1.0.0-alpha.1] - 2020-06-16
 
